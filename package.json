--- conflicted
+++ resolved
@@ -36,7 +36,6 @@
     "fast-csv": "^2.4.0",
     "fs-extra": "^1.0.0",
     "helmet": "^2.1.2",
-<<<<<<< HEAD
     "ical2json": "^1.0.0",
     "jsonwebtoken": "^7.3.0",
     "lodash": "^4.17.4",
@@ -74,20 +73,5 @@
   },
   "devDependencies": {
     "cors": "^2.8.3"
-=======
-    "jsonwebtoken": "^7.2.1",
-    "moment": "^2.17.1",
-    "morgan": "^1.7.0",
-    "mysql": "^2.12.0",
-    "node-schedule": "^1.2.0",
-    "passport": "^0.3.2",
-    "pg": "^6.1.2",
-    "redis": "^2.6.3",
-    "require-dir": "^0.3.1",
-    "winston": "^2.3.0"
-  },
-  "devDependencies": {
-    "cors": "^2.8.1"
->>>>>>> 0310b27b
   }
 }