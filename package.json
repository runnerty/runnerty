--- conflicted
+++ resolved
@@ -1,13 +1,9 @@
 {
   "name": "runnerty",
-<<<<<<< HEAD
+  "description": "A new way for process managing",
   "version": "0.0.6",
-=======
-  "description": "A new way for process managing",
-  "version": "0.0.5",
->>>>>>> 9b052a83
   "preferGlobal": true,
-  "main": "app.js",
+  "main": "index.js",
   "license": "MIT",
   "author": "Coderty",
   "homepage": "http://www.runnerty.io/",
@@ -24,7 +20,6 @@
   "bugs": {
     "url": "https://github.com/Coderty/runnerty/issues"
   },
-  "description": "",
   "scripts": {},
   "dependencies": {
     "ajv": "^4.11.8",
