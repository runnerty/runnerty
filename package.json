--- conflicted
+++ resolved
@@ -75,13 +75,9 @@
     "node": ">=8.9.3"
   },
   "devDependencies": {
-    "all-contributors-cli": "4.4.0",
     "commitizen": "^2.9.6",
-<<<<<<< HEAD
     "cz-conventional-changelog": "^2.1.0",
-    "all-contributors-cli": "4.10.1"
-=======
-    "cz-conventional-changelog": "^2.0.0",
+    "all-contributors-cli": "4.10.1",
     "eslint": "^4.14.0",
     "eslint-plugin-jest": "^21.5.0",
     "jest": "^20.0.4",
@@ -100,7 +96,6 @@
         "statements": 0
       }
     }
->>>>>>> 31925705
   },
   "config": {
     "commitizen": {
